--- conflicted
+++ resolved
@@ -85,13 +85,8 @@
 
 	var p utreexo.Pollard
 
-<<<<<<< HEAD
 	p.Minleaves = 10000
 	p.Lookahead = 100000
-=======
-	p.Minleaves = 0
-	p.Lookahead = 0
->>>>>>> 45643b06
 
 	for scanner.Scan() {
 		switch scanner.Text()[0] {
@@ -148,17 +143,11 @@
 			if height%1000 == 0 {
 				fmt.Printf(MemStatString())
 			}
-<<<<<<< HEAD
+
 			if height%250000 == 0 {
 				runtime.GC()
 				pprof.WriteHeapProfile(memfile)
 				return nil
-=======
-			if p.NumTops() == 1 {
-				tops := p.TopHashesReverse()
-				fmt.Printf("1 top, %x at block height %d\n%s",
-					tops[0], height, p.Stats())
->>>>>>> 45643b06
 			}
 
 			blockAdds = []utreexo.LeafTXO{}
