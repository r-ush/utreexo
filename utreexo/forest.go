--- conflicted
+++ resolved
@@ -313,15 +313,10 @@
 // Probably don't need this at all, if everything else is working.
 func (f *Forest) cleanup(overshoot uint64) {
 	for p := f.numLeaves; p < f.numLeaves+overshoot; p++ {
-<<<<<<< HEAD
 		delete(f.positionMap, f.data.read(p).Mini()) // clear position map
 		// TODO ^^^^ that probably does nothing. or at least should...
 		f.data.write(p, empty) // clear forest
-=======
-		f.positions.rem(f.data.read(p)) // clear position data
-		f.data.write(p, empty)          // clear forest
->>>>>>> 565a2dd2
-	}
+ 	}
 }
 
 // Add adds leaves to the forest.  This is the easy part.
