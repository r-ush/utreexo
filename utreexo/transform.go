package utreexo

import (
	"fmt"
)

/*
The transform operations can probably be moved into a different package even.
They're some of the tricky parts of utreexo, on how to rearrange the forest nodes
when deletions occur.
*/

/*
idea for transform
get rid of stash, and use swaps instead.
Where you would encounter stashing, here's what to do:
stash in place: It's OK, that doesn't even count as a stash
stash to sibling: Also OK, go for it.  The sib must have been deleted, right?

stash elsewhere: Only swap to the LSB of destination (sibling).  If LSB of
destination is same as current LSB, don't move.  You will get there later.
When you do this, you still flag the parent as "deleted" even though it's still
half-there.

Maybe modify removeTransform to do this; that might make leaftransform easier
*/

// IN PROGRESS
// OK there's still go to be some kind of "swap" idea, at least
// in the scope of this function.  I don't see any way to avoid that.
// But it does look like it can stay within the function.  If you have
// a stash, track it, and see when moves occur above it.  If they do,
// change the stash "to" to "what ends up there".
// e.g 4 leaves, delete 0.
// row 0: 1->2 stash
// row 1: 5->4 (stash but top so)
// 5 above 2; 2 becomes 0, row 0 move becomes 1->0.
// total output of function is {1,0} {5,4}

// remTrans2 -- simpler and better -- lets see if it works!
func remTrans2(dels []uint64, numLeaves uint64) []arrow {
	nextNumLeaves := numLeaves - uint64(len(dels))
	var swaps []arrow
	var stashes []arrow

	fHeight := treeHeight(numLeaves)
	// the main floor loop.
	// per row: sort / extract / swap / root / promote
	for h := uint8(0); h <= fHeight; h++ {

		if len(dels) == 0 { // if there's nothing to delete, we're done
			break
		}
		var twinNextDels, swapNextDels []uint64

		// *** dedupe
		twinNextDels, dels = ExTwin2(dels, fHeight)

		var rowSwaps []arrow
		// *** swap
		for len(dels) > 1 {
			rowSwaps = append(rowSwaps, arrow{from: dels[1] ^ 1, to: dels[0]})
			// deletion promotes to next row
			swapNextDels = append(swapNextDels, up1(dels[1], fHeight))
			dels = dels[2:]
		}

<<<<<<< HEAD
		// apply match/modify to lower stashes

		// *** root
		rootPresent := numLeaves&(1<<h) != 0
		delRemains := len(dels) != 0

		if rootPresent && delRemains { // root moves to sibling, no stash
			rootPos := getTopAtHeight(numLeaves, h, fHeight)
			rowSwaps = append(rowSwaps, arrow{from: rootPos, to: dels[0] ^ 1})
		}

		if rootPresent && !delRemains { // stash root (collapse later)
			rootPos := getTopAtHeight(numLeaves, h, fHeight)
			stashes = append(stashes, arrow{from: rootPos, to: rootPos})
		}
		if !rootPresent && delRemains { // sibling becomes stashed root
			rootDest := getTopAtHeight(nextNumLeaves, h, fHeight)
			stashes = append(stashes, arrow{from: dels[0] ^ 1, to: rootDest})
=======
		// *** root. only 1 del can be left here
		rootPresent := numLeaves&(1<<h) != 0
		haveDel := len(dels) != 0
		rootPos := topPos(numLeaves, h, fHeight) // invalid if root not present
		rootNextPos := topPos(numLeaves-uint64(len(dels)), h, fHeight)

		if haveDel && rootPresent { // deroot, move to sibling, no stash
			swaps = append(swaps, arrow{from: rootPos, to: dels[0]})
		}

		// vvv these 2 are kindof the same?
		if haveDel && !rootPresent { // stash sibling for rooting
			// if delPos^1 != nextTopPoss[0] {
			// stash = append(stash, arrow{from: delPos ^ 1, to: nextTopPoss[0]})
			// }
			// swapNextDels = append(swapNextDels, up1(dels[0], fHeight))
		}
		if !haveDel && rootPresent { // stash root for collapse
			//  stash existing root (it will collapse left later)
			// stash = append(stash, arrow{from: rootPos, to: nextTopPoss[0]})
			// nextTopPoss = nextTopPoss[1:]
>>>>>>> c76c4678
		}

		// if neither haveDel nor rootPresent, nothing to do

		swaps = append(swaps, rowSwaps...)
		// done with this row, move dels and proceed up to next row
		dels = mergeSortedSlices(twinNextDels, swapNextDels)
	}

	return swaps
}

// modifies the stash slice in place
func matchAndModify(a arrow, stash []arrow, fh uint8) {
	topMask := a.from ^ a.to
	topHeight := detectHeight(a.from, fh)
	for _, s := range stash {

		sHeight := detectHeight(s.from, fh)
		sMask := topMask << (topHeight - sHeight)

		// detect if s.to is below a.to or a.from
		underTo, underFrom := isDescendant(s.to, a.from, a.to, fh)
		if underTo || underFrom { // can't be both, right?
			s.to ^= sMask
		}
	}
}

// RemoveTransform takes in the positions of the leaves to be deleted, as well
// as the number of leaves and height of the forest (semi redundant).  It returns
// 2 slices of movePos which is a sequential list of from/to move pairs.

// Stashes always move to roots; for pollard this can move directly to a root.

// This list is "raw" and a higher level move *implies* moving the whole subtree.
// to get to a direct from/to mapping on the whole tree level, you will need
// to process the movePos
func removeTransform(
	dels []uint64, numLeaves uint64, fHeight uint8) ([]arrow, []arrow) {

	// note that RemoveTransform is still way sub-optimal in that I'm sure
	// you can do this directly without the n*log(n) subtree moving...

	topPoss, _ := getTopsReverse(numLeaves, fHeight)
	nextTopPoss, _ := getTopsReverse(numLeaves-uint64(len(dels)), fHeight)

	// m is the main list of arrows
	var a, stash []arrow
	// stash is a list of nodes to move later.  They end up as tops.
	// stash := make([]move, len(nextTopPoss))
	// for i, _ := range stash {
	// 	stash[i].to = nextTopPoss[i]
	// }

	var up1DelSlice []uint64 // the next ds, one row up (in construction)

	// the main floor loop.
	// per row: sort / extract / swap / root / promote
	for h := uint8(0); h <= fHeight; h++ {
		if len(dels) == 0 {
			break
		}

		// *** sort.  Probably pointless on upper floors..?
		// apparently it's not pointless at all which is somewhat surprising.
		// maybe I should figure out why, or change the appending so that
		// everything put in is already sorted...
		sortUint64s(dels)

		// check for root deletion (it can only be the last one)
		// there should always be a topPoss remaining...
		if len(topPoss) > 0 && topPoss[0] == dels[len(dels)-1] {
			dels = dels[:len(dels)-1] // pop off the end
			topPoss = topPoss[1:]     // pop off the top
		}

		// *** extract / dedupe
		var twins []uint64
		twins, dels = ExtractTwins(dels)
		// run through the slice of deletions, and 'dedupe' by eliminating siblings
		for _, sib := range twins {
			up1DelSlice = append(up1DelSlice, up1(sib, fHeight))
		}

		// *** swap
		for len(dels) > 1 {

			if sibSwap && dels[0]&1 == 0 { // if destination is even (left)
				a = append(a, arrow{from: dels[0] ^ 1, to: dels[0]})
				// fmt.Printf("swap %d -> %d\n", m[len(m)-1].from, m[len(m)-1].to)
				// set destination to newly vacated right sibling
				dels[0] = dels[0] ^ 1
			}

			a = append(a, arrow{from: dels[1] ^ 1, to: dels[0]})
			// fmt.Printf("swap %d -> %d\n", m[len(m)-1].from, m[len(m)-1].to)

			// deletion promotes to next row
			up1DelSlice = append(up1DelSlice, up1(dels[1], fHeight))
			dels = dels[2:]
		}

		// *** root
		// If we're deleting it, delete it now; its presence is important for
		// subsequent swaps
		// scenarios: deletion is present / absent, and root is present / absent
		var rootPos uint64
		var rootPresent bool
		// check if a top is present on this floor
		if len(topPoss) > 0 && detectHeight(topPoss[0], fHeight) == h {
			rootPos = topPoss[0]
			rootPresent = true
			// if it was present, pop it off
			topPoss = topPoss[1:]
		}

		// the last remaining deletion (if exists) can swap with the root

		// weve already deleted roots either in the delete phase, so there can't
		// be a root here that we are deleting.
		var delPos uint64
		var haveDel bool
		if len(dels) == 1 {
			delPos = dels[0]
			haveDel = true
		}
		fmt.Printf("haveDel %v rootpresent %v\n", haveDel, rootPresent)

		if haveDel && rootPresent {
			// deroot, move to sibling
			if sibSwap && delPos&1 == 0 { // if destination is even (left)
				a = append(a, arrow{from: delPos ^ 1, to: delPos})
				// set destinationg to newly vacated right sibling
				delPos = delPos ^ 1 // |1 should also work
			}
			a = append(a, arrow{from: rootPos, to: delPos})
		}

		if haveDel && !rootPresent {
			// stash sibling
			if delPos^1 != nextTopPoss[0] {
				stash = append(stash, arrow{from: delPos ^ 1, to: nextTopPoss[0]})
			}
			nextTopPoss = nextTopPoss[1:]
			// mark parent for deletion. this happens even if the node
			// being promoted to root doesn't move
			up1DelSlice = append(up1DelSlice, up1(delPos, fHeight))
		}

		if !haveDel && rootPresent {
			//  stash existing root (it will collapse left later)
			stash = append(stash, arrow{from: rootPos, to: nextTopPoss[0]})
			nextTopPoss = nextTopPoss[1:]
		}

		// done with one row, set ds to the next slice (promote)
		dels = up1DelSlice
		up1DelSlice = []uint64{}
	}
	if len(dels) != 0 {
		fmt.Printf("finished deletion climb but %d deletion left %v",
			len(dels), dels)
		return nil, nil
	}

	return stash, a
}

// TODO optimization: if children move, parents don't need to move.
// (But siblings might)

/*
removeTransform seems OK for pollard.  There might be ways to simplify but it's not
too bad.  For forest, however, removeTransform is a mess, requiring tons of code
afterwards, like get/write/moveSubTree.  But wee don't need those!
Here's what to build for a expanded / leaf / undo / forest transform.
Instead of moves & stashes at all rows, we only need to operate on the bottom row,
and the two types are moves and swaps.  Moves have a to and a from, where the element
at position from gets written to position to, and the element at position from is
deleted (it's no longer inside the numLeaves range).  Swaps are also 2 positions,
but there's no deletion, just a, b = b, a.
This is nicer because: 1) only operate on the bottom row; everything about gets
hashed into existence anyway.  2) only 1 element worth of extra memory is used.

... this might not make sense though because dirty bits are not as simple as things
that have moved.  If you move a big subtree by just moving all the leaves, and mark
all the leaves as dirty, they're still next to each other and don't need rehashing.

Also, moves have to be in order, as you may get 8->4 followed by 12->8.

Other idea: there's only one type, and whether it is move or swap is determined by
whether the source (from) is less than numLeaves.  Basically it's a swap, unless it
would be swapping with something from beyond the end of the leaves, then don't bother
copying anything outside of that.

This is ugly though as in the 8->4, 12->8 example, sure you can swap 8,4 and then
swap 12,8, where 4 ends up at 12 which is outside the forest.  But you swapped once
when you didn't have to.

... I think having everything being swaps can work an is relatively clean.
It can be of the format [a, b, h] where a and b are positions, and h is the
height, or a run of 2**h.  So [8, 0, 1] means swap 8<->0 and 9<->1.
... equivalent can just be [a, b] and a & b are *at* height h.  Same thing.

With swaps, you can take the moves and stashes and go top down and it should work.
I... *think* this means you don't have to distinguish between moves and stashes.
Also it means there's ~no memory overhead, as you never need more than 1 extra
element kept in ram (the one that's being swapped: a-> ram, b->a, ram->b )

Here's an example.  We have a full tree with 16 elements, 0...15.  0, 2 are
deleted.  removeTransform will give us (and stashes / moves don't matter), in
order:

3->0, 16->22, 25->26, 29->28

(We'll take actually the reverse order, top to bottom)
We want output:
[8, 0, 3], [12, 8, 2], [15, 2, 0]
also can be written:
[28, 29], [26, 27], [2, 15].

... write a transform function for that eh?

h:3 29->28
h:2 25->26
h:1 16->22
h:0 3->0

where'd h:1 16->22 go?  Yeah 16 ended up at 22 because of the two swaps above it...
so it turned into 22<->22 which can be omitted.

This should be useful for undo and forest remove as well.

---- more notes:

the stuff on the bottom may

*/

// topDown changes the output from removeTransform into a top-down swap list.
// give it a slice of arrows and a forest height
func topDown(ap []arrowPlus, fh uint8) []arrowPlus {
	// reverse the arrow list, now it should be top to bottom
	// TODO but you're not just making it top to bottom, but also reversing order
	// within each row.  Which is maybe not OK.
	// ... yeah it totally changes everything
	ap = upendArrowSlice(ap, fh)

	// reverseArrowSlice(ap)
	// arrows := bu
	fmt.Printf("topDown input %v\n", ap)
	// go through every entry.  Except skip the ones on the bottom row.
	for top := 0; top < len(ap); top++ {
		// mask is the xor difference between the from and to positions.
		// shift mask up by the height delta to get the xor mask to move
		// leaves around
		topMask := ap[top].from ^ ap[top].to
		topHeight := detectHeight(ap[top].from, fh)
		// modify everything underneath (not ones on the same row)
		// (but those will fail the isDescendant checks
		for sub := top + 1; sub < len(ap); sub++ {
			// redoing these a lot since they only change when height does.
			// maybe get a slice of arrows that encodes the arrow heights?
			subHeight := detectHeight(ap[sub].from, fh)
			subMask := topMask << (topHeight - subHeight)

			// swap descendents

			// swap from if under either; swap to if under same as from
			fromA, fromB := isDescendant(
				ap[sub].from, ap[top].from, ap[top].to, fh)
			toA, toB := isDescendant(
				ap[sub].to, ap[top].from, ap[top].to, fh)

			if fromA {
				// swap from
				fmt.Printf("%v causes %v -> ", ap[top], ap[sub])
				ap[sub].from ^= subMask
				fmt.Printf("%v\n", ap[sub])
			}

			if toA {
				// swap to
				fmt.Printf("%v causes %v -> ", ap[top], ap[sub])
				ap[sub].to ^= subMask
				fmt.Printf("%v\n", ap[sub])
			}

			if (toA && fromA) || (toB && fromB) {
				// swap to
				fmt.Printf("%v causes %v -> ", ap[top], ap[sub])
				ap[sub].to ^= subMask
				fmt.Printf("%v\n", ap[sub])
			}

			/*if fromA || fromB {
				// from is under either A or B; check if to is
				toA, toB := isDescendant(
					arrows[sub].to, arrows[top].from, arrows[top].to, fh)
				fmt.Printf("top %d->%d sub %d->%d\tfA %v fB %v toA %v toB %v ",
					arrows[top].from, arrows[top].to,
					arrows[sub].from, arrows[sub].to,
					fromA, fromB, toA, toB)

				if toA == fromA && toB == fromB {
					// swap to
					arrows[sub].to ^= subMask
				}
				// swap from
				arrows[sub].from ^= subMask

				fmt.Printf("became %d->%d\n", arrows[sub].from, arrows[sub].to)
			}*/
		}
	}
	// remove redundant arrows after evertyhing else is done

	/*
		for i := 0; i < len(ap); i++ {
			if ap[i].from == ap[i].to {
				if i == len(ap) {
					ap = ap[:i]
				} else {
					ap = append(ap[:i], ap[i+1:]...)
				}
				i--
			}
		}
	*/
	return ap
}

// mergerrows is ugly and does what it says but we should change
// transform itself to not need this
func mergeArrows(stash, moves []arrow) []arrowPlus {

	sp := make([]arrowPlus, len(stash))
	for i, _ := range sp {
		sp[i].from = stash[i].from
		sp[i].to = stash[i].to
		sp[i].swappy = true
	}

	mvp := make([]arrowPlus, len(moves))
	for i, _ := range mvp {
		mvp[i].from = moves[i].from
		mvp[i].to = moves[i].to
	}

	c := append(sp, mvp...)
	sortArrowPlusses(c)
	return c
}

// reverseArrowSlice does what it says.  Maybe can get rid of if we return
// the slice top-down instead of bottom-up
func reverseArrowSlice(as []arrowPlus) {
	for i, j := 0, len(as)-1; i < j; i, j = i+1, j-1 {
		as[i], as[j] = as[j], as[i]
	}
}

// upendArrowSlice moves the low arrows to the top and vice versa, while
// preserving order within individual rows
func upendArrowSlice(as []arrowPlus, h uint8) []arrowPlus {
	// currently only works one way: output is always top to bottom

	a2d := make([][]arrowPlus, h)

	for _, a := range as {
		aHeight := int(detectHeight(a.from, h))
		a2d[aHeight] = append(a2d[aHeight], a)
		fmt.Printf("%d->%d h %d\n", a.from, a.to, aHeight)
	}

	for i, row := range a2d {
		fmt.Printf(" %d %v\n", i, row)
	}

	for i, j := 0, len(a2d)-1; i < j; i, j = i+1, j-1 {
		a2d[i], a2d[j] = a2d[j], a2d[i]
	}

	z := make([]arrowPlus, 0, len(as))

	for i, row := range a2d {
		fmt.Printf("appending %d %v\n", i, row)
		z = append(z, row...)
	}

	return z
}

// topDownTransform is the removeTransform flipped to topDown by topDown()
func topDownTransform(dels []uint64, numLeaves uint64, fHeight uint8) []arrowPlus {
	stash, move := removeTransform(dels, numLeaves, fHeight)
	if len(stash) != 0 {
		fmt.Printf("*******************STASH %v\n", stash)
	}
	return topDown(mergeArrows(stash, move), fHeight)
}

// fmt.Printf("mv %v, stash %v\n", mv, stash)
// arrows := mergeAndReverseArrows(mv, stash)
// td := topDown(arrows, 4)

// given positions p , a, and b, return 2 bools: underA, underB
// (is p is in a subtree beneath A or B)
// also returns the absolute distance an element at P's height would need to
// move to go from under A to B or vice versa.
// TODO you can do the abdist thing with XORs instead of +/- which is cooler and
// maybe get that working later.
func isDescendant(p, a, b uint64, h uint8) (bool, bool) {
	ph := detectHeight(p, h)
	abh := detectHeight(a, h)

	hdiff := abh - ph
	if hdiff == 0 || hdiff > 64 {
		return false, false
	}

	pup := upMany(p, hdiff, h)
	return pup == a, pup == b
}

// there's a clever way to do this that's faster.  But I guess it doesn't matter
// (note that this isn't it; this doesn't work)
func isDescendantClever(p, a, b uint64, h uint8) (bool, bool) {
	fmt.Printf("p %b a %b b %b\n", p, a, b)
	ph := detectHeight(p, h)
	abh := detectHeight(a, h)

	// there are really quick bitwise ways to check, if you know the heights of
	// p vs a&b.

	// we want to match h - abh bits of p and a.  Shifted by abh-ph.  I think.
	matchRange := h - abh
	shift := 64 - matchRange

	p = p << (abh - ph)
	fmt.Printf("modp %b ph %d abh %d range %d\n", p, ph, abh, matchRange)

	maskedA := ((a << (shift)) >> shift) << matchRange
	maskedB := ((b << (shift)) >> shift) << matchRange
	fmt.Printf("maskedA %b maskedB %b\n", maskedA, maskedB)
	underA := maskedA&p == 0
	// something like that...
	underB := maskedB&p == 0

	return underA, underB
}

// transformLeafUndo gives all the leaf movements.
func floorTransform(
	dels []uint64, numLeaves uint64, fHeight uint8) []arrow {
	fmt.Printf("(undo) call remTr %v nl %d fh %d\n", dels, numLeaves, fHeight)
	td := topDownTransform(dels, numLeaves, fHeight)
	fmt.Printf("td output %v\n", td)

	var floor []arrow

	fmt.Printf("raw: ")
	for _, a := range td {
		fmt.Printf("%d -> %d\t", a.from, a.to)
		if a.from == a.to {
			fmt.Printf("omitting ################# %d -> %d\n", a.to, a.to)
			continue
			// TODO: why do these even exist?  get rid of them from
			// removeTransform output?
		}
		leaves := a.toLeaves(fHeight)
		fmt.Printf(" leaf: ")

		for _, l := range leaves {
			fmt.Printf("%d -> %d\t", l.from, l.to)
			floor = append(floor, l)
			// can cutthrough work..?

			// prevTo, ok := arMap[l.to]
			// if  ok {
			// fmt.Printf("%d in map\n", l.to)
			// arMap[l.from] = prevTo
			// delete(arMap, l.to)
			// } else {
			// arMap[l.from] = l.to
			// }
		}
		fmt.Printf("\n")
	}

	fmt.Printf("floor: %v\n", floor)

	return floor
}

// ExpandTransform calls removeTransform with the same args, and expands its output.
// If something at height 2 moves, ExpandTransform will add moves for subnodes at
// heights 0 and 1.  The stash cutoff can now be large (with removeTransform there
// can't be more than 1 stash move per height)
func xxexpandedTransform(
	dels []uint64, numLeaves uint64, fHeight uint8) ([]arrow, []arrow, error) {
	rawStash, rawMoves := removeTransform(dels, numLeaves, fHeight)

	var expandedStash, expandedMoves []arrow
	// for each node in the stash prefix, get the whole subtree
	for _, stashPos := range rawStash {
		moves := subTreePositions(stashPos.from, stashPos.to, fHeight)
		expandedStash = append(expandedStash, moves...)
	}

	// for each node in the move section, get that whole subtree as well
	for _, movePos := range rawMoves {
		moves := subTreePositions(movePos.from, movePos.to, fHeight)
		expandedMoves = append(expandedMoves, moves...)
	}

	// populate moveMap with all expanded moves
	moveMap := make(map[uint64]uint64)
	for _, xmv := range expandedMoves {
		moveMap[xmv.from] = xmv.to
	}

	// iterate through moveMap, skipping intermediates
	// sibswap seems to cause ~most skippable sequences,
	// at least in small trees

	for firstFrom, firstTo := range moveMap {
		// is the to a from? 1 -> 2,  2 -> 3
		secondTo, ok := moveMap[firstTo]
		if ok {
			fmt.Printf("found %d -> %d -> %d, skip to %d -> %d\n",
				firstFrom, firstTo, secondTo, firstFrom, secondTo)

			parPos := up1(firstTo, fHeight)
			_, parOk := moveMap[parPos]
			fmt.Printf("move from parent %d (or above) must exist %v\n",
				parPos, parOk)

			// skip by going 1 -> 3, delete the 2 -> 3
			moveMap[firstFrom] = secondTo
			delete(moveMap, secondTo)
		}
	}

	// replace expandedMoves with the reduced moveMap.  Then sort it.
	skipMoves := make([]arrow, len(moveMap))
	i := 0
	for f, t := range moveMap {
		skipMoves[i] = arrow{from: f, to: t}
		i++
	}

	// sortMoves(expandedStash)
	// sortMoves(skipMoves)

	return expandedStash, skipMoves, nil
}<|MERGE_RESOLUTION|>--- conflicted
+++ resolved
@@ -65,7 +65,6 @@
 			dels = dels[2:]
 		}
 
-<<<<<<< HEAD
 		// apply match/modify to lower stashes
 
 		// *** root
@@ -84,29 +83,7 @@
 		if !rootPresent && delRemains { // sibling becomes stashed root
 			rootDest := getTopAtHeight(nextNumLeaves, h, fHeight)
 			stashes = append(stashes, arrow{from: dels[0] ^ 1, to: rootDest})
-=======
-		// *** root. only 1 del can be left here
-		rootPresent := numLeaves&(1<<h) != 0
-		haveDel := len(dels) != 0
-		rootPos := topPos(numLeaves, h, fHeight) // invalid if root not present
-		rootNextPos := topPos(numLeaves-uint64(len(dels)), h, fHeight)
-
-		if haveDel && rootPresent { // deroot, move to sibling, no stash
-			swaps = append(swaps, arrow{from: rootPos, to: dels[0]})
-		}
-
-		// vvv these 2 are kindof the same?
-		if haveDel && !rootPresent { // stash sibling for rooting
-			// if delPos^1 != nextTopPoss[0] {
-			// stash = append(stash, arrow{from: delPos ^ 1, to: nextTopPoss[0]})
-			// }
-			// swapNextDels = append(swapNextDels, up1(dels[0], fHeight))
-		}
-		if !haveDel && rootPresent { // stash root for collapse
-			//  stash existing root (it will collapse left later)
-			// stash = append(stash, arrow{from: rootPos, to: nextTopPoss[0]})
-			// nextTopPoss = nextTopPoss[1:]
->>>>>>> c76c4678
+
 		}
 
 		// if neither haveDel nor rootPresent, nothing to do
