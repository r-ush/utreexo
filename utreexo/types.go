--- conflicted
+++ resolved
@@ -1,11 +1,8 @@
 package utreexo
 
 import (
-<<<<<<< HEAD
+	"crypto/sha256"
 	"fmt"
-=======
-	"crypto/sha256"
->>>>>>> 0c40150f
 	"math/rand"
 )
 
