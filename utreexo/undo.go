package utreexo

import (
	"fmt"
)

/* we need to be able to undo blocks!  for bridge nodes at least.
compact nodes can just keep old roots.
although actually it can make sense for non-bridge nodes to undo as well...
*/

// TODO in general, deal with numLeaves going to 0

// blockUndo is all the data needed to undo a block: number of adds,
// and all the hashes that got deleted and where they were from
type undoBlock struct {
	numAdds   uint32   // number of adds in the block
	positions []uint64 // position of all deletions this block
	hashes    []Hash   // hashes that were deleted
}

func (u *undoBlock) ToString() string {
	s := fmt.Sprintf("- uuuu undo block %d adds\t", u.numAdds)
	s += fmt.Sprintf("%d dels:\t", len(u.positions))
	if len(u.positions) != len(u.hashes) {
		s += "error"
		return s
	}
	for i, _ := range u.positions {
		s += fmt.Sprintf("%d %x,\t", u.positions[i], u.hashes[i][:4])
	}
	s += "\n"
	return s
}

// Undo : undoes one block with the undoBlock
func (f *Forest) Undo(ub undoBlock) error {

	prevAdds := uint64(ub.numAdds)
	prevDels := uint64(len(ub.hashes))
	// how many leaves were there at the last block?
	prevNumLeaves := f.numLeaves + prevDels - prevAdds
	// run the transform to figure out where things came from
	leafMoves := floorTransform(ub.positions, prevNumLeaves, f.height)
	reverseArrowSlice(leafMoves)
	// first undo the leaves added in the last block
	f.numLeaves -= prevAdds
	// clear out the hashes themselves (maybe don't need to but seems safer)
	// leaves dangling parents, but other things do that still...
	// for pos := f.numLeaves; pos < f.numLeaves+prevAdds; pos++ {
	// f.forest[pos] = empty
	// }

	fmt.Printf("\t\t### UNDO DATA\n")
	fmt.Printf("fnl %d leaf moves %d %v\n", f.numLeaves, len(leafMoves), leafMoves)
	fmt.Printf("ub hashes %d\n", len(ub.hashes))

	// remove everything between prevNumLeaves and numLeaves from positionMap
	for p := f.numLeaves; p < f.numLeaves+prevAdds; p++ {
		fmt.Printf("remove %x@%d from map\n",
			f.data.read(p).Prefix(), f.positionMap[f.data.read(p).Mini()])
		delete(f.positionMap, f.data.read(p).Mini())
	}

	// also add everything past numleaves and prevnumleaves to dirt
	// which might already be there, inefficient!
	// TODO fix this dirt thing
	dirt := make([]uint64, len(leafMoves)*2)

	// place hashes starting at old post-remove numLeaves.  they're off the
	// forest bounds to the right; they will be shuffled in to the left.
	for i, h := range ub.hashes {
		if h == empty {
			return fmt.Errorf("hash %d in undoblock is empty", i)
		}
		f.data.write(f.numLeaves+uint64(i), h)
		dirt = append(dirt, f.numLeaves+uint64(i))
	}

	// go through swaps in reverse order
	for i, a := range leafMoves {
		fmt.Printf("swapped %d %x, %d %x\n", a.to,
			f.data.read(a.to).Prefix(), a.from, f.data.read(a.from).Prefix())
		f.data.swapHash(a.from, a.to)
		dirt[2*i] = a.to       // this is wrong, it way over hashes
		dirt[(2*i)+1] = a.from // also should be parents
	}

	// update positionMap.  The stuff we do want has been moved in to the forest,
	// the stuff we don't want has been moved to the right past the edge
	for p := f.numLeaves; p < prevNumLeaves; p++ {
<<<<<<< HEAD
		fmt.Printf("put back edge %x@%d from map\n", f.data.read(p).Prefix(), p)
		f.positionMap[f.data.read(p).Mini()] = p
	}
	for _, p := range ub.positions {
		fmt.Printf("put back internal %x@%d in map\n", f.data.read(p).Prefix(), p)
		f.positionMap[f.data.read(p).Mini()] = p
=======
		d := f.data.read(p)
		if d == empty {
			return fmt.Errorf("read empty hash at %d", p)
		}
		fmt.Printf("put back edge %x@%d from map\n", d.Prefix(), p)
		f.positions.move(d, p)
	}
	for _, p := range ub.positions {
		d := f.data.read(p)
		if d == empty {
			return fmt.Errorf("read empty hash at %d", p)
		}
		fmt.Printf("put back internal %x@%d in map\n", d.Prefix(), p)
		f.positions.move(d, p)
>>>>>>> 565a2dd2
	}
	for _, d := range dirt {
		// everything that moved needs to have its position updated in the map
		// TODO does it..?
		m := f.data.read(d).Mini()
		oldpos := f.positionMap[m]
		if oldpos != d {
			fmt.Printf("update map %x %d to %d\n", m[:4], oldpos, d)
			delete(f.positionMap, m)
			f.positionMap[m] = d
		}
	}

	// rehash above all tos/froms
	f.numLeaves = prevNumLeaves // change numLeaves before rehashing
	sortUint64s(dirt)
	fmt.Printf("rehash dirt: %v\n", dirt)
	err := f.reHash(dirt)
	if err != nil {
		return err
	}

	fmt.Printf("post undo forest %s\n", f.ToString())
	return nil
}

// BuildUndoData makes an undoBlock from the same data that you'd give to Modify
func (f *Forest) BuildUndoData(numadds uint64, dels []uint64) *undoBlock {
	ub := new(undoBlock)
	ub.numAdds = uint32(numadds)

	fmt.Printf("%d del, nl %d\n", len(dels), f.numLeaves)
	ub.positions = dels // the deletion positions, in sorted order
	ub.hashes = make([]Hash, len(dels))

	// populate all the hashes from the left edge of the forest
	for i, _ := range ub.positions {
		ub.hashes[i] = f.data.read(f.numLeaves + uint64(i))
		if ub.hashes[i] == empty {
			fmt.Printf("warning, wrote empty hash for position %d\n",
				ub.positions[i])
		}
	}

	return ub
}<|MERGE_RESOLUTION|>--- conflicted
+++ resolved
@@ -89,30 +89,13 @@
 	// update positionMap.  The stuff we do want has been moved in to the forest,
 	// the stuff we don't want has been moved to the right past the edge
 	for p := f.numLeaves; p < prevNumLeaves; p++ {
-<<<<<<< HEAD
-		fmt.Printf("put back edge %x@%d from map\n", f.data.read(p).Prefix(), p)
+ 		fmt.Printf("put back edge %x@%d from map\n", f.data.read(p).Prefix(), p)
 		f.positionMap[f.data.read(p).Mini()] = p
 	}
 	for _, p := range ub.positions {
 		fmt.Printf("put back internal %x@%d in map\n", f.data.read(p).Prefix(), p)
 		f.positionMap[f.data.read(p).Mini()] = p
-=======
-		d := f.data.read(p)
-		if d == empty {
-			return fmt.Errorf("read empty hash at %d", p)
-		}
-		fmt.Printf("put back edge %x@%d from map\n", d.Prefix(), p)
-		f.positions.move(d, p)
-	}
-	for _, p := range ub.positions {
-		d := f.data.read(p)
-		if d == empty {
-			return fmt.Errorf("read empty hash at %d", p)
-		}
-		fmt.Printf("put back internal %x@%d in map\n", d.Prefix(), p)
-		f.positions.move(d, p)
->>>>>>> 565a2dd2
-	}
+ 	}
 	for _, d := range dirt {
 		// everything that moved needs to have its position updated in the map
 		// TODO does it..?
