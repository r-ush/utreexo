--- conflicted
+++ resolved
@@ -9,11 +9,6 @@
 	"time"
 
 	"github.com/mit-dci/utreexo/btcacc"
-<<<<<<< HEAD
-=======
-	"github.com/syndtr/goleveldb/leveldb"
-	"github.com/syndtr/goleveldb/leveldb/opt"
->>>>>>> 2faac6f6
 )
 
 /*
@@ -81,7 +76,6 @@
 	go stopBuildProofs(cfg, sig, offsetFinished, haltRequest, haltAccept)
 
 	// Init forest and variables. Resumes if the data directory exists
-<<<<<<< HEAD
 	forest, finishedHeight, err := InitBridgeNodeState(cfg, offsetFinished)
 	if err != nil {
 		err := fmt.Errorf("initialization error: %s.  If your .blk and .dat "+
@@ -99,54 +93,20 @@
 	proofChan := make(chan btcacc.UData, 10)           // from processing to flat writer
 	fileWait := new(sync.WaitGroup)
 
-=======
-	forest, height, knownTipHeight, err :=
-		InitBridgeNodeState(cfg, offsetFinished)
-	if err != nil {
-		err := fmt.Errorf("initialization error.  If your .blk and .dat files are "+
-			"not in %s, specify alternate path with -datadir\n.", cfg.BlockDir)
-		return err
-	}
-
-	// async ttldb variables
-	var dbwg sync.WaitGroup
-	dbWriteChan := make(chan ttlRawBlock, 10)      // from block processing to db worker
-	ttlResultChan := make(chan ttlResultBlock, 10) // from db worker to flat ttl writer
-	proofChan := make(chan btcacc.UData, 10)       // from proof processing to proof writer
-
-	// sorta ugly as in one of these will just be sitting around
-	// doing nothing
-	memTTLdb := NewMemTTLdb()
-	var lvdb *leveldb.DB
-
-	// leveldb option used by both
-	o := opt.Options{
-		CompactionTableSizeMultiplier: 8,
-		Compression:                   opt.NoCompression,
-	}
-
-	// Start ttldb worker
-	if cfg.memTTLdb {
-		err = memTTLdb.InitMemDB(cfg.UtreeDir.Ttldb,
-			cfg.allInMemTTLdb, &o)
-		if err != nil {
-			return err
-		}
-		go MemDbWorker(dbWriteChan, ttlResultChan, memTTLdb, &dbwg)
-	} else {
-
-		// init ttldb
-		lvdb, err = leveldb.OpenFile(cfg.UtreeDir.Ttldb, &o)
-		if err != nil {
-			return err
-		}
-		go DbWorker(dbWriteChan, ttlResultChan, lvdb, &dbwg)
-	}
-
-	// To send/receive blocks from blockreader()
-	blockAndRevReadQueue := make(chan BlockAndRev, 10) // blocks from disk to processing
-
->>>>>>> 2faac6f6
+	// Start memTTL worker if configured
+	/*
+		if cfg.memTTL {
+			err = memTTLdb.InitMemDB(cfg.UtreeDir.Ttldb,
+				cfg.allInMemTTLdb, &o)
+			if err != nil {
+				return err
+			}
+			go MemDbWorker(ttlResultChan, memTTLdb, &dbwg)
+		} else {
+			go BNRTTLSpliter(blockAndRevTTLChan, ttlResultChan, cfg.UtreeDir)
+		}
+	*/
+
 	// Reads block asynchronously from .dat files
 	// Reads util the lastIndexOffsetHeight
 	go BlockAndRevReader(
@@ -201,24 +161,16 @@
 		}
 	}
 
-<<<<<<< HEAD
-=======
-	// wait until dbWorker() has written to the ttldb file
-	// allows leveldb to close gracefully
-	dbwg.Wait()
-
 	// Close ttldb
-	if cfg.memTTLdb {
-		err := memTTLdb.Close()
-		if err != nil {
-			return err
-		}
-	} else {
-		lvdb.Close()
-	}
-
-	fmt.Printf("blocked on fileWait\n")
->>>>>>> 2faac6f6
+	/*
+		if cfg.memTTL {
+			err := memTTLdb.Close()
+			if err != nil {
+				return err
+			}
+		}
+	*/
+
 	// Wait for the file workers to finish
 	fileWait.Wait()
 
